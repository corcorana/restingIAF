--- conflicted
+++ resolved
@@ -6,7 +6,6 @@
 - Matthias Schlesewsky
 - Ina Bornkessel-Schlesewsky
 output: html_document
-fig_caption: true
 bibliography: ~/Dropbox/libraryAC.bib
 # csl: ~/Dropbox/apa-old-doi-prefix.csl --> can't get this (or other csl versions) to run
 ---
@@ -279,11 +278,7 @@
 Should the primary peak fail to satisfy the $pDiff$ criterion, this channel would fail to register an estimate of PAF. 
 It would however still qualify for inclusion in the CoG estimation procedure.
 
-<<<<<<< HEAD
-![*Figure.* Visualisation of power spectral density (PSD) plots in which corresponding $minP$ threshold values have been superimposed (red line). *Left panel:* PSD estimates for all frequency bins above the delta band fail to exceed $minP$; no peak registered. *Centre panel:* Channel data recorded from the same participant as in the left panel. The spectral peak at approximately 10 Hz is sufficient to exceed $minP$. *Right panel:* Data from another participant showing a relatively powerful alpha peak that markedly exceeds the $minP$ threshold for this channel (note difference in abcissa scaling).](/Users/Andrew/Desktop/ms_figs/minPow.png){#minPow}
-=======
-![*Figure.* Visualisation of power spectral density (PSD) plots in which corresponding $minP$ threshold values have been superimposed (red line). *Left panel:* PSD estimates for all frequency bins above the delta band fail to exceed $minP$; no peak registered. *Centre panel:* Channel data recorded from the same participant as in the left panel. The spectral peak at approximately 10 Hz is sufficient to exceed $minP$. *Right panel:* Example of channel data from a different participant in which a relatively large alpha peak markedly exceeds the $minP$ threshold (note difference in abcissa scaling).](/Users/Andrew/Desktop/ms_figs/minPow.png){#minPow}
->>>>>>> bf1d4ddf
+![*Figure.* Visualisation of power spectral density (PSD) plots in which corresponding $minP$ threshold values have been superimposed (red line). *Left panel:* PSD estimates for all frequency bins above the delta band fail to exceed $minP$; no peak registered. *Centre panel:* Channel data recorded from the same participant as in the left panel. The spectral peak at approximately 10 Hz is sufficient to exceed $minP$. *Right panel:* Data from another participant showing a relatively powerful alpha peak that markedly exceeds the $minP$ threshold for this channel (note difference in abcissa scaling).](minPow.png){#minPow}
 
 CoG calculation follows the standard procedure described by Klimesch and colleagues [@klimesch1990], with the exception that the bounds of the alpha interval were automatically detected. 
 The programme derives these bounds by taking the left- and right-most peaks within $W_\alpha$ (i.e. those peaks in the lowest and highest frequency bins, respectively; these may coincide with the PAF), and searching the first derivative for evidence of the nearest local minimum prior to and following these peaks, respectively.
